--- conflicted
+++ resolved
@@ -92,45 +92,7 @@
         self.color_combobox.pack(side=LEFT, padx=5, pady=10)
         self.color_combobox.config(state='disabled')
 
-        self.apply_color_btn = ttk.Button(color_frame, text='Apply', command=self.apply_colors)
-        self.apply_color_btn.pack(side=LEFT, padx=5, pady=10)
-        self.apply_color_btn.config(state='disabled')
-
-        # Version label
-        version_label = ttk.Label(frame, text=self.__version__())
-        version_label.config(foreground='gray')
-        version_label.pack(side=BOTTOM, pady=10)
-
-        # Baseline control
-        baseline_frame = ttk.LabelFrame(frame, text='Baseline')
-        baseline_frame.pack(fill=X, pady=5)
-
-        self.baseline_points = scrolledtext.ScrolledText(baseline_frame, height=3, width=30, wrap=WORD)
-        self.baseline_points.pack(fill=X, padx=5, pady=5)
-
-        self.baseline_button = ttk.Button(baseline_frame, text='Apply Baseline', command=self.apply_baseline)
-        self.baseline_button.pack(side=LEFT, padx=5)
-
-        self.baseline_points.bind('<Return>', lambda event: self.apply_baseline())
-
-        # Smoothing control
-        smooth_frame = ttk.LabelFrame(frame, text='Smoothing')
-        smooth_frame.pack(fill=X, pady=5)
-
-        self.smooth_method = ['None', 'Savitzky-Golay', 'Gaussian', 'Moving Average']
-        self.smooth_combobox = ttk.Combobox(smooth_frame, state='readonly', values=self.smooth_method)
-        self.smooth_combobox.set('None')
-        self.smooth_combobox.pack(side=LEFT, padx=5)
-        self.smooth_combobox.bind('<<ComboboxSelected>>', lambda event: self.apply_smooth())
-
-        self.smooth_smt = IntVar(value=5)
-        ttk.Label(smooth_frame, text='Window Size:').pack(side=LEFT, padx=5)
-        self.smooth_window = ttk.Entry(smooth_frame, textvariable=self.smooth_smt)
-        self.smooth_window.pack(side=LEFT, padx=5)
-        self.smooth_window.bind('<Return>', lambda event: self.apply_smooth())
-
-        ttk.Button(smooth_frame, text='Apply', command=self.apply_smooth).pack(side=LEFT, padx=5)
-        ttk.Button(smooth_frame, text='Undo', command=self.apply_undo).pack(side=LEFT, padx=5)
+        ttk.Button(color_frame, text='Apply', command=self.apply_colors).pack(side=LEFT, padx=5)
 
         # Plot frame
         plot_frame = ttk.Frame(self.master)
@@ -254,44 +216,6 @@
             self.logger.log(f'Error: {e}')
             messagebox.showerror('Error', f'Failed to load file: {e}')
 
-<<<<<<< HEAD
-    def start_plot(self):
-        '''Initialize the plot with the loaded data.'''
-        if self.data_handler.data_txt is None:
-            messagebox.showerror('Error', 'No data loaded')
-            return
-
-        try:
-            offset = self.offset_var.get()
-            self.plot_handler.plot_data(self.data_handler.data_txt, offset, self.data_handler.data_color)
-            self.logger.log('Plot initialized successfully.')
-        except Exception as e:
-            self.logger.log(f'Failed to initialize plot: {e}')
-            messagebox.showerror('Error', f'Failed to initialize plot: {e}')
-=======
-    def add_file(self):
-        '''Add a file with data to the existing data.'''
-        file_path = filedialog.askopenfilename(filetypes=[('Data files', '*.dat'), ('All files', '*.*')])
-        self.file_path = file_path
-        if not file_path:
-            self.logger.log('ADD ERROR: No file selected')
-            messagebox.showinfo('Attention', 'No file selected')
-            return
-
-        try:
-            header_lines, delimiter =self.data_handler.add_data(file_path)
-            self.logger.log(f'File added: {file_path =}')
-            self.logger.log(f'{header_lines=} and {delimiter=}')
-            messagebox.showinfo('File Added', f'{file_path.split("/")[-1]} loaded successfully.')
-            num_lines = self.data_handler.data_txt[:, 1:].shape[1]
-            self.data_handler.generate_colors(self.color_combobox.get(), num_lines)
-            self.update_plot()
-        except Exception as e:
-            self.logger.log(f'Failed to add file: {file_path =}')
-            self.logger.log(f'Error: {e}')
-            messagebox.showerror('Error', f'Failed to add file: {e}')
->>>>>>> b08e741a
-
     def update_plot(self, *args):
         '''Update the plot with the new colors.'''
         try:
