import numpy as np
import matplotlib.pyplot as plt
import datetime

class DataHandler:
    '''
    Class to handle data from a file and generate colors for the lines in the plot.

    Attributes:
    ----------------
        data_file (str): Path to the data file.
        data_txt (numpy.ndarray): Data from the file.
        data_color (dict): Dictionary with the RGB values for the colors of the lines.
        color_palettes (dict): Dictionary with the RGB values for the color palettes.

    Methods:
    ----------------
        load_data(file_path): Load data from a file.
        generate_colors(palette, num_lines): Generate colors for the lines in the plot.
    '''

    def __init__(self):
        self.data_file = None
        self.data_txt = None
        self.data_previous = None
        self.data_color = {}
        self.color_palettes = {}

    def version(self) -> str:
        return 'DataHandler version: 0.0.1'

    def load_file(self, file_path) -> tuple[int, str]:
        '''Load data from a file.
        
        Returns a tuple with:
            header_lines (int): Number of header lines in the file.
            delimiter (str): Delimiter used in the file.
        '''
        delimiter = None
        header_lines = 0

        with open(file_path, 'r') as f:
            lines = f.readlines()
            for i, line in enumerate(lines):
                try:
                    delimiter = ',' if ',' in line else '\t'
                    _ = [float(value) for value in line.split(delimiter)]
                    break
                except ValueError:
                    header_lines += 1

        if delimiter is None:
            raise ValueError('Delimiter not found')
        
        return header_lines, delimiter

    def load_data(self, file_path) -> tuple[int, str]:
        '''Load data from a file.
        
        Returns a tuple with:
            header_lines (int): Number of header lines in the file.
            delimiter (str): Delimiter used in the file.
        '''
        header_lines, delimiter = self.load_file(file_path)

        try:
            self.data_txt = np.loadtxt(file_path, delimiter=delimiter, skiprows=header_lines)
            self.data_file = file_path
        except Exception as e:
            raise ValueError(f'Failed to load data: {e}')
        
        return header_lines, delimiter
    
    def add_data(self, file_path) -> tuple[int, str]:
        '''Add data from a file to the existing data.
        
        Returns a tuple with:
            header_lines (int): Number of header lines in the file.
            delimiter (str): Delimiter used in the file.
        '''

        if self.data_file is None:
            raise ValueError('No data loaded yet')
        
        header_lines, delimiter = self.load_file(file_path)

        try:
            new_data_txt = np.loadtxt(file_path, delimiter=delimiter, skiprows=header_lines)
            self.data_txt = np.concatenate((self.data_txt, new_data_txt[:,1:]), axis=1)
            self.data_file = file_path
        except Exception as e:
            raise ValueError(f'Failed to load data: {e}')
        
        return header_lines, delimiter        

    def generate_colors(self, palette, num_lines) -> None:
        '''Generate colors for the lines in the plot.'''
        palettes = {
            'Red': {'Red': np.linspace(0, 1, num_lines), 'Green': np.zeros(num_lines), 'Blue': np.zeros(num_lines)},
            'Green': {'Red': np.zeros(num_lines), 'Green': np.linspace(0, 1, num_lines), 'Blue': np.zeros(num_lines)},
            'Blue': {'Red': np.zeros(num_lines), 'Green': np.zeros(num_lines), 'Blue': np.linspace(0, 1, num_lines)},
            'Thermometer': {'Red': np.linspace(0, 1, num_lines), 'Green': np.zeros(num_lines), 'Blue': np.linspace(1, 0, num_lines)}
        }
        self.data_color = palettes.get(palette, palettes['Thermometer'])

class PlotHandler:
    '''
    Class to handle the plot and update it with the data.

    Attributes:
    ----------------
        fig (matplotlib.figure.Figure): Figure object.
        ax (matplotlib.axes.Axes): Axes object.
        lines (list): List with the lines in the plot.

    Methods:
    ----------------
        setup_plot(): Set up the plot.
        update_plot(data_txt, offset, colors): Update the plot with the data.
    '''

    def __init__(self):
        self.fig: plt.Figure
        self.ax: plt.Axes
        self.fig, self.ax = plt.subplots()
        self.fig.tight_layout()
        self.lines: plt.Line2D
        self.lines = None
        self.setup_plot()

    def version(self) -> str:
        return 'PlotHandler version: 0.0.1'

    def setup_plot(self):
        '''Set up the plot.'''
        self.ax.invert_xaxis()
        self.ax.set_xlabel(r'Wavenumber (cm$^{-1}$)')
        self.ax.set_ylabel('Optical Depth')
        self.fig.subplots_adjust(left=0.12, right=0.98, top=0.92, bottom=0.12)

<<<<<<< HEAD
    def plot_data(self, data_txt, offset, colors=None, *args, **kwargs):
=======
    def update_plot(self, data_txt, offset, title, colors=None):
        '''Update the plot with the data.'''
>>>>>>> b08e741a
        self.ax.clear()
        x_data = data_txt[:, 0]
        y_data = np.zeros([data_txt.shape[0], data_txt.shape[1] - 1])

        for i in range(0, y_data.shape[1]):
            y_data[:, i] = np.array(data_txt[:, i + 1]) - data_txt[1, i + 1] + offset * i

        self.lines = self.ax.plot(x_data, y_data)
        if colors:
            for i, line in enumerate(self.lines):
                color_line = (colors['Red'][i], colors['Green'][i], colors['Blue'][i])
                line.set_color(color_line)

        self.ax.set_title(title)
        self.ax.invert_xaxis()
        self.ax.set_xlabel(r'Wavenumber (cm$^{-1}$)')
        self.ax.set_ylabel('Optical Depth')
        self.fig.canvas.draw()

    def update_plot(self, data_txt, offset, colors=None, *args, **kwargs):
        '''Update the plot with the data.'''

        x_min, x_max = self.ax.get_xlim()
        y_min, y_max = self.ax.get_ylim()

        self.plot_data(data_txt, offset, colors)

        self.ax.set_xlim(x_min, x_max)
        self.ax.set_ylim(y_min, y_max)
        self.fig.canvas.draw()

        

class Logger:
    '''
    Class to log messages to a file.

    Attributes:
    ----------------
        log_file (str): Path to the log file.

    Methods:
    ----------------
        log(message): Log a message to the file.
    '''

    def __init__(self, log_file='error.log'):
        self.log_file = log_file

    def version(self) -> str:
        return 'Logger version: 0.0.1'

    def log(self, message):
        '''Log a message to the file.'''
        with open(self.log_file, 'a') as f:
            timestamp = datetime.datetime.now().strftime('%Y-%m-%d %H:%M:%S')
            f.write(f'{timestamp}: {message}\n')

    def log_wo_stamp(self, message):
        '''Log a message to the file without timestamp.'''
        with open(self.log_file, 'a') as f:
            f.write(f'{message}\n')
        
    def log_start(self):
        '''Log the start of the application.'''
        self.log_wo_stamp('-' * 100)
        self.log('Application started')

    def log_end(self):
        '''Log the end of the application.'''
        self.log('Application finished')
        self.log_wo_stamp('-' * 100)<|MERGE_RESOLUTION|>--- conflicted
+++ resolved
@@ -138,12 +138,8 @@
         self.ax.set_ylabel('Optical Depth')
         self.fig.subplots_adjust(left=0.12, right=0.98, top=0.92, bottom=0.12)
 
-<<<<<<< HEAD
-    def plot_data(self, data_txt, offset, colors=None, *args, **kwargs):
-=======
-    def update_plot(self, data_txt, offset, title, colors=None):
+    def update_plot(self, data_txt, offset, colors=None):
         '''Update the plot with the data.'''
->>>>>>> b08e741a
         self.ax.clear()
         x_data = data_txt[:, 0]
         y_data = np.zeros([data_txt.shape[0], data_txt.shape[1] - 1])
